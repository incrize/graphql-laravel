--- conflicted
+++ resolved
@@ -12,13 +12,9 @@
 use Illuminate\Database\Eloquent\Relations\HasOne;
 use Illuminate\Database\Eloquent\Relations\HasMany;
 use Illuminate\Database\Eloquent\Relations\MorphTo;
-<<<<<<< HEAD
-use Illuminate\Support\Arr;
-=======
 use Illuminate\Database\Eloquent\Relations\MorphOne;
 use Illuminate\Database\Eloquent\Relations\BelongsTo;
 use Illuminate\Database\Eloquent\Relations\MorphMany;
->>>>>>> 0c749d56
 
 class SelectFields
 {
@@ -40,11 +36,7 @@
      */
     public function __construct(ResolveInfo $info, $parentType, array $args)
     {
-<<<<<<< HEAD
         if (!is_null($info->fieldNodes[0]->selectionSet)) {
-=======
-        if (! is_null($info->fieldNodes[0]->selectionSet)) {
->>>>>>> 0c749d56
             self::$args = $args;
 
             $fields = self::getSelectableFieldsAndRelations($info->getFieldSelection(5), $parentType);
@@ -76,22 +68,14 @@
         self::handleFields($requestedFields, $parentType, $select, $with);
 
         // If a primary key is given, but not in the selects, add it
-<<<<<<< HEAD
         if (!is_null($primaryKey)) {
-=======
-        if (! is_null($primaryKey)) {
->>>>>>> 0c749d56
             if (is_array($primaryKey)) {
                 foreach ($primaryKey as $key) {
                     $select[] = $parentTable ? ($parentTable.'.'.$key) : $key;
                 }
             } else {
                 $primaryKey = $parentTable ? ($parentTable.'.'.$primaryKey) : $primaryKey;
-<<<<<<< HEAD
                 if (!in_array($primaryKey, $select)) {
-=======
-                if (! in_array($primaryKey, $select)) {
->>>>>>> 0c749d56
                     $select[] = $primaryKey;
                 }
             }
@@ -176,7 +160,6 @@
                             $foreignKeyType = $relation->getMorphType();
                             $foreignKeyType = $parentTable ? ($parentTable.'.'.$foreignKeyType) : $foreignKeyType;
 
-<<<<<<< HEAD
                             if (!in_array($foreignKey, $select)) {
                                 $select[] = $foreignKey;
                             }
@@ -186,33 +169,15 @@
                             }
                         } elseif (is_a($relation, BelongsTo::class)) {
                             if (!in_array($foreignKey, $select)) {
-=======
-                            if (! in_array($foreignKey, $select)) {
-                                $select[] = $foreignKey;
-                            }
-
-                            if (! in_array($foreignKeyType, $select)) {
-                                $select[] = $foreignKeyType;
-                            }
-                        } elseif (is_a($relation, BelongsTo::class)) {
-                            if (! in_array($foreignKey, $select)) {
->>>>>>> 0c749d56
                                 $select[] = $foreignKey;
                             }
                         }
                         // If 'HasMany', then add it in the 'with'
                         elseif ((is_a($relation, HasMany::class) || is_a($relation, MorphMany::class) || is_a($relation, HasOne::class) || is_a($relation, MorphOne::class))
-<<<<<<< HEAD
                             && !array_key_exists($foreignKey, $field)) {
                             $segments = explode('.', $foreignKey);
                             $foreignKey = end($segments);
                             if (!array_key_exists($foreignKey, $field)) {
-=======
-                            && ! array_key_exists($foreignKey, $field)) {
-                            $segments = explode('.', $foreignKey);
-                            $foreignKey = end($segments);
-                            if (! array_key_exists($foreignKey, $field)) {
->>>>>>> 0c749d56
                                 $field[$foreignKey] = self::FOREIGN_KEY;
                             }
                         }
@@ -288,11 +253,7 @@
                     self::$privacyValidations[$privacyClass] = $validated;
                 }
 
-<<<<<<< HEAD
                 if (!$validated) {
-=======
-                if (! $validated) {
->>>>>>> 0c749d56
                     $selectable = null;
                 }
             }
@@ -334,19 +295,11 @@
 
     protected static function addFieldToSelect($field, &$select, $parentTable, $forRelation)
     {
-<<<<<<< HEAD
         if ($forRelation && !array_key_exists($field, $select)) {
             $select[$field] = true;
         } elseif (!$forRelation && !in_array($field, $select)) {
             $field = $parentTable ? ($parentTable.'.'.$field) : $field;
             if (!in_array($field, $select)) {
-=======
-        if ($forRelation && ! array_key_exists($field, $select)) {
-            $select[$field] = true;
-        } elseif (! $forRelation && ! in_array($field, $select)) {
-            $field = $parentTable ? ($parentTable.'.'.$field) : $field;
-            if (! in_array($field, $select)) {
->>>>>>> 0c749d56
                 $select[] = $field;
             }
         }
