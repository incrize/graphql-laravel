{
    "name": "rebing/graphql-laravel",
    "description": "Laravel wrapper for PHP GraphQL",
    "keywords": ["framework", "laravel", "graphql", "react"],
    "authors": [
        {
            "name": "Rebing OÜ",
            "homepage": "http://www.rebing.ee",
            "role": "Company"
        },
        {
            "name": "Mikk Mihkel Nurges",
            "email": "mikk.nurges@rebing.ee",
            "role": "Developer"
        },
        {
            "name": "Folklore",
            "email": "info@atelierfolklore.ca",
            "homepage": "http://atelierfolklore.ca"
        },
        {
            "name": "David Mongeau-Petitpas",
            "email": "dmp@atelierfolklore.ca",
            "homepage": "http://mongo.ca",
            "role": "Developer"
        },
        {
            "name": "Markus Podar",
            "email": "markus@fischer.name",
            "role": "Developer",
            "homepage": "https://github.com/mfn"
        }
    ],
    "license": "MIT",
    "type": "library",
    "require": {
        "php": ">= 7.2",
        "illuminate/contracts": "^6.0|^7.0|^8.0",
        "illuminate/support": "^6.0|^7.0|^8.0",
        "webonyx/graphql-php": "^14.0",
        "ext-json": "*"
    },
    "require-dev": {
<<<<<<< HEAD
        "orchestra/testbench": "4.0.*|5.0.*|^6.0",
        "phpunit/phpunit": "~7.0|~8.0",
        "nunomaduro/larastan": "0.6.4",
=======
        "orchestra/testbench": "3.5.*|3.6.*|3.7.*|3.8.*|3.9.*|4.0.*|5.0.*|^6.0",
        "phpunit/phpunit": "^5.5|~6.0|~7.0|~8.0|^9",
>>>>>>> 721f9a1b
        "mockery/mockery": "^1.2",
        "friendsofphp/php-cs-fixer": "^2.15",
        "matt-allan/laravel-code-style": "0.5.1",
        "ext-pdo_sqlite": "*",
        "laravel/legacy-factories": "^1.0"
    },
    "autoload": {
        "psr-4": {
            "Rebing\\GraphQL\\": "src/"
        }
    },
    "autoload-dev": {
        "psr-4": {
            "Rebing\\GraphQL\\Tests\\": "tests/"
        }
    },
    "scripts": {
        "phpstan": "phpstan analyse --memory-limit=512M",
        "phpstan-baseline": "phpstan analyse --memory-limit=512M --generate-baseline",
        "lint": "php-cs-fixer fix --diff --diff-format=udiff --dry-run",
        "fix-style": "php-cs-fixer fix",
        "tests": "phpunit --colors=always --verbose",
        "tests-all": [
            "TESTS_ENABLE_LAZYLOAD_TYPES=0 phpunit --colors=always --verbose",
            "TESTS_ENABLE_LAZYLOAD_TYPES=1 phpunit --colors=always --verbose"
        ]
    },
    "extra": {
        "branch-alias": {
            "dev-master": "6.0.x-dev"
        },
        "laravel": {
            "providers": [
                "Rebing\\GraphQL\\GraphQLServiceProvider"
            ],
            "aliases": {
                "GraphQL": "Rebing\\GraphQL\\Support\\Facades\\GraphQL"
            }
        }
    },
    "minimum-stability": "dev",
    "prefer-stable": true
}<|MERGE_RESOLUTION|>--- conflicted
+++ resolved
@@ -41,14 +41,9 @@
         "ext-json": "*"
     },
     "require-dev": {
-<<<<<<< HEAD
         "orchestra/testbench": "4.0.*|5.0.*|^6.0",
-        "phpunit/phpunit": "~7.0|~8.0",
+        "phpunit/phpunit": "~7.0|~8.0|^9",
         "nunomaduro/larastan": "0.6.4",
-=======
-        "orchestra/testbench": "3.5.*|3.6.*|3.7.*|3.8.*|3.9.*|4.0.*|5.0.*|^6.0",
-        "phpunit/phpunit": "^5.5|~6.0|~7.0|~8.0|^9",
->>>>>>> 721f9a1b
         "mockery/mockery": "^1.2",
         "friendsofphp/php-cs-fixer": "^2.15",
         "matt-allan/laravel-code-style": "0.5.1",
